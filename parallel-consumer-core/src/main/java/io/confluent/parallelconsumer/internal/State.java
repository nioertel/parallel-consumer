package io.confluent.parallelconsumer.internal;

/*-
 * Copyright (C) 2020-2022 Confluent, Inc.
 */

/**
 * The run state of the controller.
 */
public enum State {
    unused,
    running,
    /**
<<<<<<< HEAD
     * When paused, the system will stop polling for new records from the broker and also stop submitting work that has already
     * been polled to the processing pool.
     *  Committing offsets however
     * Already submitted in flight work however will be finished (i.e. ).
     * Parallel stream processor handleWork
=======
     * When paused, the system will stop submitting work to the processing pool. Polling for new work however may
     * continue until internal buffers have been filled sufficiently and the auto-throttling takes effect.
     * In flight work will not be affected by transitioning to this state (i.e. processing will finish without any
     * interrupts being sent).
>>>>>>> 438fb27b
     */
    paused,
    /**
     * When draining, the system will stop polling for more records, but will attempt to process all already downloaded
     * records. Note that if you choose to close without draining, records already processed will still be committed
     * first before closing.
     */
    draining,
    closing,
    closed;
}<|MERGE_RESOLUTION|>--- conflicted
+++ resolved
@@ -11,18 +11,10 @@
     unused,
     running,
     /**
-<<<<<<< HEAD
-     * When paused, the system will stop polling for new records from the broker and also stop submitting work that has already
-     * been polled to the processing pool.
-     *  Committing offsets however
-     * Already submitted in flight work however will be finished (i.e. ).
-     * Parallel stream processor handleWork
-=======
      * When paused, the system will stop submitting work to the processing pool. Polling for new work however may
      * continue until internal buffers have been filled sufficiently and the auto-throttling takes effect.
      * In flight work will not be affected by transitioning to this state (i.e. processing will finish without any
      * interrupts being sent).
->>>>>>> 438fb27b
      */
     paused,
     /**
